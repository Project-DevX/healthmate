--- conflicted
+++ resolved
@@ -21,7 +21,7 @@
 admin.initializeApp();
 
 /**
-<<<<<<< HEAD
+
  * Debug function to test Cloud Functions connectivity
  */
 exports.debugFunction = onCall(
@@ -46,16 +46,13 @@
  * Classify medical documents using Gemini AI
  */
 exports.classifyMedicalDocument = onCall(
-=======
- * Analyze ONLY lab reports using Gemini AI
- */
-exports.analyzeLabReports = onCall(
->>>>>>> d588eabf
+
+
     {cors: true},
     async (request) => {
       const {auth, data} = request;
       
-<<<<<<< HEAD
+
       console.log('=== CLASSIFY MEDICAL DOCUMENT ===');
       console.log('Auth UID:', auth?.uid);
       console.log('Data:', data);
@@ -185,24 +182,16 @@
 
       if (!auth) {
         throw new HttpsError("unauthenticated", "User must be logged in");
-=======
-      console.log('=== ANALYZE LAB REPORTS ===');
-      console.log('Auth UID:', auth?.uid);
-
-      if (!auth) {
-        throw new HttpsError("unauthenticated", "User must be logged in");
->>>>>>> d588eabf
+
       }
 
       const userId = auth.uid;
       const forceReanalysis = data?.forceReanalysis || false;
       
       try {
-<<<<<<< HEAD
+
         const geminiApiKey = functions.config().gemini?.api_key;
-=======
-        const geminiApiKey = process.env.GEMINI_API_KEY;
->>>>>>> d588eabf
+
         if (!geminiApiKey) {
           throw new HttpsError("failed-precondition", "API key not configured");
         }
@@ -225,7 +214,7 @@
         // Get LAB REPORTS only from new document structure
         const documentsSnapshot = await db
             .collection("medical_records")
-<<<<<<< HEAD
+
             .doc(userId)
             .collection("documents")
             .where("category", "in", ["Lab Reports", "lab_reports", "Lab Report"])
@@ -393,8 +382,7 @@
         // Get existing comprehensive analysis
         const existingAnalysisDoc = await db
             .collection("users")
-=======
->>>>>>> d588eabf
+
             .doc(userId)
             .collection("documents")
             .where("category", "in", ["Lab Reports", "lab_reports", "Lab Report"])
@@ -521,7 +509,7 @@
           newDocumentsAnalyzed: newLabAnalyses.length,
           lastUpdated: new Date().toISOString(),
           isCached: false,
-<<<<<<< HEAD
+
           analysisType: 'comprehensive',
           categoryBreakdown: {
             labReports: documentsByCategory.labReports.length,
@@ -737,7 +725,7 @@
 /**
  * Helper function to analyze documents with Gemini Vision
  */
-=======
+
           analysisType: 'lab_reports_only'
         };
 
@@ -981,7 +969,7 @@
 /**
  * Helper function to analyze documents with Gemini Vision
  */
->>>>>>> d588eabf
+
 async function analyzeDocuments(documents, model, analysisType) {
   const documentAnalyses = [];
   const bucket = admin.storage().bucket();
@@ -1040,7 +1028,7 @@
           }
         }
       ]);
-<<<<<<< HEAD
+
 
       const analysis = visionResult.response.text();
       
@@ -1069,36 +1057,7 @@
   return documentAnalyses;
 }
 
-=======
-
-      const analysis = visionResult.response.text();
-      
-      documentAnalyses.push({
-        documentId: docInfo.id,
-        fileName: fileName,
-        uploadDate: docInfo.uploadDate.toDate ? docInfo.uploadDate.toDate().toLocaleDateString() : new Date(docInfo.uploadDate.seconds * 1000).toLocaleDateString(),
-        category: docInfo.category,
-        analysis: analysis
-      });
-
-      console.log(`✅ Successfully analyzed: ${fileName}`);
-
-    } catch (error) {
-      console.error(`❌ Error analyzing ${fileName}:`, error);
-      documentAnalyses.push({
-        documentId: docInfo.id,
-        fileName: fileName,
-        uploadDate: docInfo.uploadDate.toDate ? docInfo.uploadDate.toDate().toLocaleDateString() : new Date(docInfo.uploadDate.seconds * 1000).toLocaleDateString(),
-        category: docInfo.category,
-        analysis: `Error extracting text: ${error.message}`
-      });
-    }
-  }
-
-  return documentAnalyses;
-}
-
->>>>>>> d588eabf
+
 /**
  * Create category-specific analysis prompts
  */
@@ -1213,8 +1172,8 @@
   });
 
   return categories;
-<<<<<<< HEAD
 }
+
 
 /**
  * Classify document based on filename when AI is not available
@@ -1265,6 +1224,4 @@
     case 'doctor_notes': return 'consultations';
     default: return 'general';
   }
-=======
->>>>>>> d588eabf
 }