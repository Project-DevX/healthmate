--- conflicted
+++ resolved
@@ -120,15 +120,13 @@
                                   _selectedPatient?['id'] == patient['id'];
 
                               return Container(
-<<<<<<< HEAD
+
                                 color: isSelected
                                     ? Theme.of(
                                         context,
                                       ).primaryColor.withOpacity(0.1)
                                     : null,
-=======
-                                color: isSelected ? Theme.of(context).primaryColor.withValues(alpha: 0.1) : null,
->>>>>>> 324de95f
+
                                 child: ListTile(
                                   leading: CircleAvatar(
                                     child: Text(
