--- conflicted
+++ resolved
@@ -427,7 +427,7 @@
   }
 }
 
-<<<<<<< HEAD
+
 // Medical Record Access Consent Model
 class ConsentRequest {
   final String id;
@@ -494,7 +494,7 @@
           : null,
       appointmentId: data['appointmentId'] ?? '',
       durationDays: data['durationDays'] ?? 30,
-=======
+
 // Friend Request Model
 class FriendRequest {
   final String id;
@@ -536,13 +536,13 @@
       respondedAt: data['respondedAt'] != null
           ? (data['respondedAt'] as Timestamp).toDate()
           : null,
->>>>>>> 324de95f
+
     );
   }
 
   Map<String, dynamic> toMap() {
     return {
-<<<<<<< HEAD
+
       'requestId': requestId,
       'doctorId': doctorId,
       'doctorName': doctorName,
@@ -637,16 +637,7 @@
       purpose: data['purpose'] ?? '',
       ipAddress: data['ipAddress'] ?? '',
       metadata: data['metadata'],
-=======
-      'senderId': senderId,
-      'senderName': senderName,
-      'senderType': senderType,
-      'receiverId': receiverId,
-      'receiverName': receiverName,
-      'receiverType': receiverType,
-      'status': status,
-      'createdAt': Timestamp.fromDate(createdAt),
-      'respondedAt': respondedAt != null ? Timestamp.fromDate(respondedAt!) : null,
+
     };
   }
 }
@@ -693,48 +684,11 @@
 }
 
 // Medical Record Permission Model
-class MedicalRecordPermission {
-  final String id;
-  final String patientId;
-  final String doctorId;
-  final String appointmentId;
-  final bool canViewRecords;
-  final bool canViewAnalysis;
-  final bool canWritePrescriptions;
-  final DateTime grantedAt;
-  final DateTime? expiresAt;
-
-  MedicalRecordPermission({
-    required this.id,
-    required this.patientId,
-    required this.doctorId,
-    required this.appointmentId,
-    required this.canViewRecords,
-    required this.canViewAnalysis,
-    required this.canWritePrescriptions,
-    required this.grantedAt,
-    this.expiresAt,
-  });
-
-  factory MedicalRecordPermission.fromFirestore(DocumentSnapshot doc) {
-    final data = doc.data() as Map<String, dynamic>;
-    return MedicalRecordPermission(
-      id: doc.id,
-      patientId: data['patientId'] ?? '',
-      doctorId: data['doctorId'] ?? '',
-      appointmentId: data['appointmentId'] ?? '',
-      canViewRecords: data['canViewRecords'] ?? false,
-      canViewAnalysis: data['canViewAnalysis'] ?? false,
-      canWritePrescriptions: data['canWritePrescriptions'] ?? false,
-      grantedAt: (data['grantedAt'] as Timestamp).toDate(),
-      expiresAt: data['expiresAt'] != null ? (data['expiresAt'] as Timestamp).toDate() : null,
->>>>>>> 324de95f
-    );
-  }
-
-  Map<String, dynamic> toMap() {
-    return {
-<<<<<<< HEAD
+
+
+  Map<String, dynamic> toMap() {
+    return {
+
       'doctorId': doctorId,
       'doctorName': doctorName,
       'patientId': patientId,
@@ -786,15 +740,7 @@
       trustedDoctors: List<String>.from(data['trustedDoctors'] ?? []),
       blockedDoctors: List<String>.from(data['blockedDoctors'] ?? []),
       lastUpdated: (data['lastUpdated'] as Timestamp).toDate(),
-=======
-      'patientId': patientId,
-      'doctorId': doctorId,
-      'appointmentId': appointmentId,
-      'canViewRecords': canViewRecords,
-      'canViewAnalysis': canViewAnalysis,
-      'canWritePrescriptions': canWritePrescriptions,
-      'grantedAt': Timestamp.fromDate(grantedAt),
-      'expiresAt': expiresAt != null ? Timestamp.fromDate(expiresAt!) : null,
+
     };
   }
 }
@@ -847,14 +793,14 @@
       notes: data['notes'],
       createdAt: (data['createdAt'] as Timestamp).toDate(),
       completedAt: data['completedAt'] != null ? (data['completedAt'] as Timestamp).toDate() : null,
->>>>>>> 324de95f
+
     );
   }
 
   Map<String, dynamic> toMap() {
     return {
       'patientId': patientId,
-<<<<<<< HEAD
+
       'autoApproveLabReports': autoApproveLabReports,
       'autoApprovePrescriptions': autoApprovePrescriptions,
       'allowEmergencyAccess': allowEmergencyAccess,
@@ -862,19 +808,7 @@
       'trustedDoctors': trustedDoctors,
       'blockedDoctors': blockedDoctors,
       'lastUpdated': Timestamp.fromDate(lastUpdated),
-=======
-      'patientName': patientName,
-      'doctorId': doctorId,
-      'doctorName': doctorName,
-      'labId': labId,
-      'labName': labName,
-      'appointmentId': appointmentId,
-      'testTypes': testTypes,
-      'status': status,
-      'notes': notes,
-      'createdAt': Timestamp.fromDate(createdAt),
-      'completedAt': completedAt != null ? Timestamp.fromDate(completedAt!) : null,
->>>>>>> 324de95f
+
     };
   }
 }