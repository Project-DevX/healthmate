--- conflicted
+++ resolved
@@ -422,8 +422,6 @@
   }
 }
 
-<<<<<<< HEAD
-=======
 // Medical Record Access Consent Model
 class ConsentRequest {
   final String id;
@@ -547,7 +545,6 @@
   }
 }
 
->>>>>>> 3813541f
 // Friend Request Model
 class FriendRequest {
   final String id;
@@ -594,17 +591,6 @@
 
   Map<String, dynamic> toMap() {
     return {
-<<<<<<< HEAD
-      'senderId': senderId,
-      'senderName': senderName,
-      'senderType': senderType,
-      'receiverId': receiverId,
-      'receiverName': receiverName,
-      'receiverType': receiverType,
-      'status': status,
-      'createdAt': Timestamp.fromDate(createdAt),
-      'respondedAt': respondedAt != null ? Timestamp.fromDate(respondedAt!) : null,
-=======
       'senderId': this.senderId,
       'senderName': this.senderName,
       'senderType': this.senderType,
@@ -681,7 +667,6 @@
       'purpose': this.purpose,
       'ipAddress': this.ipAddress,
       'metadata': this.metadata,
->>>>>>> 3813541f
     };
   }
 }
@@ -727,49 +712,35 @@
   }
 }
 
-<<<<<<< HEAD
-// Medical Record Permission Model
-class MedicalRecordPermission {
-=======
 // Patient Consent Settings Model
 class PatientConsentSettings {
->>>>>>> 3813541f
   final String id;
   final String patientId;
-  final String doctorId;
-  final String appointmentId;
-  final bool canViewRecords;
-  final bool canViewAnalysis;
-  final bool canWritePrescriptions;
-  final DateTime grantedAt;
-  final DateTime? expiresAt;
-
-  MedicalRecordPermission({
+  final bool autoApproveLabReports;
+  final bool autoApprovePrescriptions;
+  final bool allowEmergencyAccess;
+  final int defaultConsentDuration; // in days
+  final List<String> trustedDoctors;
+  final List<String> blockedDoctors;
+  final DateTime lastUpdated;
+
+  PatientConsentSettings({
     required this.id,
     required this.patientId,
-    required this.doctorId,
-    required this.appointmentId,
-    required this.canViewRecords,
-    required this.canViewAnalysis,
-    required this.canWritePrescriptions,
-    required this.grantedAt,
-    this.expiresAt,
-  });
-
-  factory MedicalRecordPermission.fromFirestore(DocumentSnapshot doc) {
-    final data = doc.data() as Map<String, dynamic>;
-    return MedicalRecordPermission(
+    this.autoApproveLabReports = false,
+    this.autoApprovePrescriptions = false,
+    this.allowEmergencyAccess = true,
+    this.defaultConsentDuration = 30,
+    this.trustedDoctors = const [],
+    this.blockedDoctors = const [],
+    required this.lastUpdated,
+  });
+
+  factory PatientConsentSettings.fromFirestore(DocumentSnapshot doc) {
+    final data = doc.data() as Map<String, dynamic>;
+    return PatientConsentSettings(
       id: doc.id,
       patientId: data['patientId'] ?? '',
-<<<<<<< HEAD
-      doctorId: data['doctorId'] ?? '',
-      appointmentId: data['appointmentId'] ?? '',
-      canViewRecords: data['canViewRecords'] ?? false,
-      canViewAnalysis: data['canViewAnalysis'] ?? false,
-      canWritePrescriptions: data['canWritePrescriptions'] ?? false,
-      grantedAt: (data['grantedAt'] as Timestamp).toDate(),
-      expiresAt: data['expiresAt'] != null ? (data['expiresAt'] as Timestamp).toDate() : null,
-=======
       autoApproveLabReports: data['autoApproveLabReports'] ?? false,
       autoApprovePrescriptions: data['autoApprovePrescriptions'] ?? false,
       allowEmergencyAccess: data['allowEmergencyAccess'] ?? true,
@@ -777,22 +748,11 @@
       trustedDoctors: List<String>.from(data['trustedDoctors'] ?? []),
       blockedDoctors: List<String>.from(data['blockedDoctors'] ?? []),
       lastUpdated: (data['lastUpdated'] as Timestamp).toDate(),
->>>>>>> 3813541f
-    );
-  }
-
-  Map<String, dynamic> toMap() {
-    return {
-<<<<<<< HEAD
-      'patientId': patientId,
-      'doctorId': doctorId,
-      'appointmentId': appointmentId,
-      'canViewRecords': canViewRecords,
-      'canViewAnalysis': canViewAnalysis,
-      'canWritePrescriptions': canWritePrescriptions,
-      'grantedAt': Timestamp.fromDate(grantedAt),
-      'expiresAt': expiresAt != null ? Timestamp.fromDate(expiresAt!) : null,
-=======
+    );
+  }
+
+  Map<String, dynamic> toMap() {
+    return {
       'patientId': this.patientId,
       'autoApproveLabReports': this.autoApproveLabReports,
       'autoApprovePrescriptions': this.autoApprovePrescriptions,
@@ -801,7 +761,6 @@
       'trustedDoctors': this.trustedDoctors,
       'blockedDoctors': this.blockedDoctors,
       'lastUpdated': Timestamp.fromDate(this.lastUpdated),
->>>>>>> 3813541f
     };
   }
 }
@@ -853,13 +812,9 @@
       status: data['status'] ?? 'pending',
       notes: data['notes'],
       createdAt: (data['createdAt'] as Timestamp).toDate(),
-<<<<<<< HEAD
-      completedAt: data['completedAt'] != null ? (data['completedAt'] as Timestamp).toDate() : null,
-=======
       completedAt: data['completedAt'] != null
           ? (data['completedAt'] as Timestamp).toDate()
           : null,
->>>>>>> 3813541f
     );
   }
 
@@ -876,9 +831,6 @@
       'status': status,
       'notes': notes,
       'createdAt': Timestamp.fromDate(createdAt),
-<<<<<<< HEAD
-      'completedAt': completedAt != null ? Timestamp.fromDate(completedAt!) : null,
-=======
       'completedAt': completedAt != null
           ? Timestamp.fromDate(completedAt!)
           : null,
@@ -945,7 +897,6 @@
       'expiresAt': expiresAt != null ? Timestamp.fromDate(expiresAt!) : null,
       'grantedBy': grantedBy,
       'isActive': isActive,
->>>>>>> 3813541f
     };
   }
 
